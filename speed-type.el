--- conflicted
+++ resolved
@@ -345,30 +345,18 @@
   (interactive)
   (when speed-type--replay-fn
     (let ((fn speed-type--replay-fn)
-<<<<<<< HEAD
 	  (cb (current-buffer)))
       (funcall fn)
       (kill-buffer cb))))
-=======
-          (text speed-type--orig-text))
-      (kill-current-buffer)
-      (funcall fn text))))
->>>>>>> 4f855363
 
 (defun speed-type--play-next ()
   "Play a new speed-type session, based on the current one."
   (interactive)
   (when speed-type--go-next-fn
-<<<<<<< HEAD
     (let ((fn speed-type--go-next-fn)
 	  (cb (current-buffer)))
       (funcall fn)
       (kill-buffer cb))))
-=======
-    (let ((fn speed-type--go-next-fn))
-      (kill-current-buffer)
-      (funcall fn))))
->>>>>>> 4f855363
 
 (defun speed-type-complete ()
   "Remove typing hooks from the buffer and print statistics."
